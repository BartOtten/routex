--- conflicted
+++ resolved
@@ -83,30 +83,14 @@
 
   defp dev_deps(env) when env in [:test, :dev] do
     [
-<<<<<<< HEAD
-      {:phoenix_view, ">= 2.0.0", optional: true},
-      {:phoenix_live_view, "~> 0.18 or ~> 1.0", optional: true},
-      {:gettext, ">= 0.26.0", optional: true},
-      {:phoenix_html_helpers, "~> 1.0"},
-      {:jason, "~> 1.0", optional: true},
-      {:ex_doc, "~> 0.37", only: [:dev, :test]},
-      {:credo, "~> 1.7", only: [:dev, :test], runtime: false},
-      {:excoveralls, "~> 0.14", only: :test},
-      {:floki, ">= 0.30.0", only: :test},
-      {:dialyxir, "~> 1.0", only: [:dev, :test], runtime: false},
-      {:makeup_diff, "~> 0.1.0", only: [:dev]},
-      {:git_ops, "~> 2.6.3", only: [:dev]},
-      {:benchee, "~> 1.0", only: :dev},
-      {:igniter, "~> 0.5", optional: true}
-=======
       {:ex_doc, "~> 0.37", only: [:dev, :test], runtime: false},
       {:credo, git: "https://github.com/rrrene/credo/", only: [:dev, :test], runtime: false},
       {:excoveralls, "~> 0.14", only: :test, runtime: false},
       {:dialyxir, "~> 1.0", only: [:dev, :test], runtime: false},
       {:makeup_diff, "~> 0.1.0", only: [:dev], runtime: false},
       {:git_ops, "~> 2.6.3", only: [:dev], runtime: false},
-      {:benchee, "~> 1.0", only: [:dev], runtime: false}
->>>>>>> 835298df
+      {:benchee, "~> 1.0", only: [:dev], runtime: false},
+      {:igniter, "~> 0.5", optional: true}
     ]
   end
 
